import itertools
from datetime import timedelta

from django.db import models
from django.utils import timezone
from django.utils.datetime_safe import datetime
from django.utils.text import slugify
from django.utils.translation import gettext_lazy as _
from simple_history.models import HistoricalRecords
from timezone_field import TimeZoneField


class Event(models.Model):
    """ An event supplies the frame for all Aks.
    """
    name = models.CharField(max_length=64, unique=True, verbose_name=_('Name'),
                            help_text=_('Name or iteration of the event'))
    slug = models.SlugField(max_length=32, unique=True, verbose_name=_('Short Form'),
                            help_text=_('Short name of letters/numbers/dots/dashes/underscores used in URLs.'))

    place = models.CharField(max_length=128, blank=True, verbose_name=_('Place'),
                             help_text=_('City etc. the event takes place in'))
    timezone = TimeZoneField(default='Europe/Berlin', display_GMT_offset=True, blank=False,
                             verbose_name=_('Time Zone'), help_text=_('Time Zone where this event takes place in'))
    start = models.DateTimeField(verbose_name=_('Start'), help_text=_('Time the event begins'))
    end = models.DateTimeField(verbose_name=_('End'), help_text=_('Time the event ends'))
    reso_deadline = models.DateTimeField(verbose_name=_('Resolution Deadline'), blank=True, null=True,
                                         help_text=_('When should AKs with intention to submit a resolution be done?'))

    public = models.BooleanField(verbose_name=_('Public event'), default=True,
                                 help_text=_('Show this event on overview page.'))

    active = models.BooleanField(verbose_name=_('Active State'), help_text=_('Marks currently active events'))
    plan_hidden = models.BooleanField(verbose_name=_('Plan Hidden'), help_text=_('Hides plan for non-staff users'),
                                      default=True)

    base_url = models.URLField(verbose_name=_("Base URL"), help_text=_("Prefix for wiki link construction"), blank=True)
    wiki_export_template_name = models.CharField(verbose_name=_("Wiki Export Template Name"), blank=True, max_length=50)
    default_slot = models.DecimalField(max_digits=4, decimal_places=2, default=2, verbose_name=_('Default Slot Length'),
                                       help_text=_('Default length in hours that is assumed for AKs in this event.'))

    contact_email = models.EmailField(verbose_name=_("Contact email address"), blank=True,
                                      help_text=_(
                                          "An email address that is displayed on every page and can be used for all kinds of questions"))

    class Meta:
        verbose_name = _('Event')
        verbose_name_plural = _('Events')
        ordering = ['-start']

    def __str__(self):
        return self.name

    @staticmethod
    def get_by_slug(slug):
        return Event.objects.get(slug=slug)

    @staticmethod
    def get_next_active():
        # Get first active event taking place
        event = Event.objects.filter(active=True).order_by('start').first()
        # No active event? Return the next event taking place
        if event is None:
            event = Event.objects.order_by('start').filter(start__gt=datetime.now()).first()
        return event

    def get_categories_with_aks(self, wishes_seperately=False, filter=lambda ak: True):
        """
        Get AKCategories as well as a list of AKs belonging to the category for this event

        :param wishes_seperately: Return wishes as individual list.
        :type wishes_seperately: bool
        :param filter: Optional filter predicate, only include AK in list if filter returns True
        :type filter: (AK)->bool
        :return: list of category-AK-list-tuples, optionally the additional list of AK wishes
        :rtype: list[(AKCategory, list[AK])] [, list[AK]]
        """
        categories = self.akcategory_set.all()
        categories_with_aks = []
        ak_wishes = []

        if wishes_seperately:
            for category in categories:
                ak_list = []
                for ak in category.ak_set.all():
                    if ak.wish:
                        ak_wishes.append(ak)
                    else:
                        if filter(ak):
                            ak_list.append(ak)
                categories_with_aks.append((category, ak_list))
            return categories_with_aks, ak_wishes
        else:
            for category in categories:
                ak_list = []
                for ak in category.ak_set.all():
                    if filter(ak):
                        ak_list.append(ak)
                categories_with_aks.append((category, ak_list))
            return categories_with_aks


class AKOwner(models.Model):
    """ An AKOwner describes the person organizing/holding an AK.
    """
    name = models.CharField(max_length=64, verbose_name=_('Nickname'), help_text=_('Name to identify an AK owner by'))
    slug = models.SlugField(max_length=64, blank=True, verbose_name=_('Slug'), help_text=_('Slug for URL generation'))
    institution = models.CharField(max_length=128, blank=True, verbose_name=_('Institution'), help_text=_('Uni etc.'))
    link = models.URLField(blank=True, verbose_name=_('Web Link'), help_text=_('Link to Homepage'))

    event = models.ForeignKey(to=Event, on_delete=models.CASCADE, verbose_name=_('Event'),
                              help_text=_('Associated event'))

    class Meta:
        verbose_name = _('AK Owner')
        verbose_name_plural = _('AK Owners')
        ordering = ['name']
        unique_together = [['event', 'name', 'institution'], ['event', 'slug']]

    def __str__(self):
        if self.institution:
            return f"{self.name} ({self.institution})"
        return self.name

    def _generate_slug(self):
        max_length = self._meta.get_field('slug').max_length

        slug_candidate = slugify(self.name)[:max_length]
        if not AKOwner.objects.filter(event=self.event, slug=slug_candidate).exists():
            self.slug = slug_candidate
            return
        slug_candidate = slugify(slug_candidate + '_' + self.institution)[:max_length]
        if not AKOwner.objects.filter(event=self.event, slug=slug_candidate).exists():
            self.slug = slug_candidate
            return
        for i in itertools.count(1):
            if not AKOwner.objects.filter(event=self.event, slug=slug_candidate).exists():
                break
            digits = len(str(i))
            slug_candidate = '{}-{}'.format(slug_candidate[:-(digits + 1)], i)

        self.slug = slug_candidate

    def save(self, *args, **kwargs):
        if not self.slug:
            self._generate_slug()

        super().save(*args, **kwargs)

    @staticmethod
    def get_by_slug(event, slug):
        return AKOwner.objects.get(event=event, slug=slug)


class AKCategory(models.Model):
    """ An AKCategory describes the characteristics of an AK, e.g. content vs. recreational.
    """
    name = models.CharField(max_length=64, verbose_name=_('Name'), help_text=_('Name of the AK Category'))
    color = models.CharField(max_length=7, blank=True, verbose_name=_('Color'), help_text=_('Color for displaying'))
    description = models.TextField(blank=True, verbose_name=_("Description"),
                                   help_text=_("Short description of this AK Category"))

    event = models.ForeignKey(to=Event, on_delete=models.CASCADE, verbose_name=_('Event'),
                              help_text=_('Associated event'))

    class Meta:
        verbose_name = _('AK Category')
        verbose_name_plural = _('AK Categories')
        ordering = ['name']
        unique_together = ['event', 'name']

    def __str__(self):
        return self.name


class AKTrack(models.Model):
    """ An AKTrack describes a set of semantically related AKs.
    """
    name = models.CharField(max_length=64, verbose_name=_('Name'), help_text=_('Name of the AK Track'))
    color = models.CharField(max_length=7, blank=True, verbose_name=_('Color'), help_text=_('Color for displaying'))

    event = models.ForeignKey(to=Event, on_delete=models.CASCADE, verbose_name=_('Event'),
                              help_text=_('Associated event'))

    class Meta:
        verbose_name = _('AK Track')
        verbose_name_plural = _('AK Tracks')
        ordering = ['name']
        unique_together = ['event', 'name']

    def __str__(self):
        return self.name


class AKTag(models.Model):
    """ An AKTag is a keyword given to an AK by (one of) its owner(s).
    """
    name = models.CharField(max_length=64, unique=True, verbose_name=_('Name'), help_text=_('Name of the AK Tag'))

    class Meta:
        verbose_name = _('AK Tag')
        verbose_name_plural = _('AK Tags')
        ordering = ['name']

    def __str__(self):
        return self.name


class AKRequirement(models.Model):
    """ An AKRequirement describes something needed to hold an AK, e.g. infrastructure.
    """
    name = models.CharField(max_length=128, verbose_name=_('Name'), help_text=_('Name of the Requirement'))

    event = models.ForeignKey(to=Event, on_delete=models.CASCADE, verbose_name=_('Event'),
                              help_text=_('Associated event'))

    class Meta:
        verbose_name = _('AK Requirement')
        verbose_name_plural = _('AK Requirements')
        ordering = ['name']
        unique_together = ['event', 'name']

    def __str__(self):
        return self.name


class AK(models.Model):
    """ An AK is a slot-based activity to be scheduled during an event.
    """
    name = models.CharField(max_length=256, verbose_name=_('Name'), help_text=_('Name of the AK'))
    short_name = models.CharField(max_length=64, blank=True, verbose_name=_('Short Name'),
                                  help_text=_('Name displayed in the schedule'))
    description = models.TextField(blank=True, verbose_name=_('Description'), help_text=_('Description of the AK'))

    owners = models.ManyToManyField(to=AKOwner, blank=True, verbose_name=_('Owners'),
                                    help_text=_('Those organizing the AK'))

    # TODO generate automatically
    link = models.URLField(blank=True, verbose_name=_('Web Link'), help_text=_('Link to wiki page'))
    protocol_link = models.URLField(blank=True, verbose_name=_('Protocol Link'), help_text=_('Link to protocol'))

    category = models.ForeignKey(to=AKCategory, on_delete=models.PROTECT, verbose_name=_('Category'),
                                 help_text=_('Category of the AK'))
    tags = models.ManyToManyField(to=AKTag, blank=True, verbose_name=_('Tags'), help_text=_('Tags provided by owners'))
    track = models.ForeignKey(to=AKTrack, blank=True, on_delete=models.SET_NULL, null=True, verbose_name=_('Track'),
                              help_text=_('Track the AK belongs to'))

    reso = models.BooleanField(verbose_name=_('Resolution Intention'), default=False,
                               help_text=_('Intends to submit a resolution'))
    present = models.BooleanField(verbose_name=_("Present this AK"), null=True,
                                  help_text=_("Present results of this AK"))

    requirements = models.ManyToManyField(to=AKRequirement, blank=True, verbose_name=_('Requirements'),
                                          help_text=_("AK's Requirements"))

    conflicts = models.ManyToManyField(to='AK', blank=True, related_name='conflict', verbose_name=_('Conflicting AKs'),
                                       help_text=_('AKs that conflict and thus must not take place at the same time'))
    prerequisites = models.ManyToManyField(to='AK', blank=True, verbose_name=_('Prerequisite AKs'),
                                           help_text=_('AKs that should precede this AK in the schedule'))

    notes = models.TextField(blank=True, verbose_name=_('Organizational Notes'), help_text=_(
        'Notes to organizers. These are public. For private notes, please send an e-mail.'))

    interest = models.IntegerField(default=-1, verbose_name=_('Interest'), help_text=_('Expected number of people'))
    interest_counter = models.IntegerField(default=0, verbose_name=_('Interest Counter'),
                                           help_text=_('People who have indicated interest online'))

    event = models.ForeignKey(to=Event, on_delete=models.CASCADE, verbose_name=_('Event'),
                              help_text=_('Associated event'))

    history = HistoricalRecords(excluded_fields=['interest_counter'])

    class Meta:
        verbose_name = _('AK')
        verbose_name_plural = _('AKs')
        unique_together = [['event', 'name'], ['event', 'short_name']]

    def __str__(self):
        if self.short_name:
            return self.short_name
        return self.name

    @property
    def details(self):
        from AKModel.availability.models import Availability
        availabilities = ', \n'.join(f'{a.simplified}' for a in Availability.objects.filter(ak=self))
        return f"""{self.name}{" (R)" if self.reso else ""}:
        
        {self.owners_list}

        {_("Requirements")}: {", ".join(str(r) for r in self.requirements.all())}  
        {_("Conflicts")}: {", ".join(str(c) for c in self.conflicts.all())}  
        {_("Prerequisites")}: {", ".join(str(p) for p in self.prerequisites.all())}
        {_("Availabilities")}: \n{availabilities}"""

    @property
    def owners_list(self):
        return ", ".join(str(owner) for owner in self.owners.all())

    @property
    def durations_list(self):
        return ", ".join(str(slot.duration_simplified) for slot in self.akslot_set.all())

    @property
    def tags_list(self):
        return ", ".join(str(tag) for tag in self.tags.all())

    @property
    def wish(self):
        return self.owners.count() == 0

    def increment_interest(self):
        self.interest_counter += 1
        self.skip_history_when_saving = True
        self.save()
        del self.skip_history_when_saving

    @property
    def availabilities(self):
        return "Availability".objects.filter(ak=self)


class Room(models.Model):
    """ A room describes where an AK can be held.
    """
    name = models.CharField(max_length=64, verbose_name=_('Name'), help_text=_('Name or number of the room'))
    location = models.CharField(max_length=256, blank=True, verbose_name=_('Location'),
                                help_text=_('Name or number of the location'))
    capacity = models.IntegerField(verbose_name=_('Capacity'), help_text=_('Maximum number of people'))
    properties = models.ManyToManyField(to=AKRequirement, blank=True, verbose_name=_('Properties'),
                                        help_text=_('AK requirements fulfilled by the room'))

    event = models.ForeignKey(to=Event, on_delete=models.CASCADE, verbose_name=_('Event'),
                              help_text=_('Associated event'))

    class Meta:
        verbose_name = _('Room')
        verbose_name_plural = _('Rooms')
        ordering = ['location', 'name']
        unique_together = ['event', 'name', 'location']

    @property
    def title(self):
        if self.location:
            return f"{self.location} {self.name}"
        return self.name

    def __str__(self):
        return self.title


class AKSlot(models.Model):
    """ An AK Mapping matches an AK to a room during a certain time.
    """
    ak = models.ForeignKey(to=AK, on_delete=models.CASCADE, verbose_name=_('AK'), help_text=_('AK being mapped'))
    room = models.ForeignKey(to=Room, blank=True, null=True, on_delete=models.SET_NULL, verbose_name=_('Room'),
                             help_text=_('Room the AK will take place in'))
    start = models.DateTimeField(verbose_name=_('Slot Begin'), help_text=_('Time and date the slot begins'),
                                 blank=True, null=True)
    duration = models.DecimalField(max_digits=4, decimal_places=2, default=2, verbose_name=_('Duration'),
                                   help_text=_('Length in hours'))

    fixed = models.BooleanField(default=False, verbose_name=_('Scheduling fixed'), help_text=_('Length and time of this AK should not be changed'))

    event = models.ForeignKey(to=Event, on_delete=models.CASCADE, verbose_name=_('Event'),
                              help_text=_('Associated event'))

    updated = models.DateTimeField(auto_now=True, verbose_name=_("Last update"))

    class Meta:
        verbose_name = _('AK Slot')
        verbose_name_plural = _('AK Slots')
        ordering = ['start', 'room']

    def __str__(self):
        if self.room:
            return f"{self.ak} @ {self.start_simplified} in {self.room}"
        return f"{self.ak} @ {self.start_simplified}"

    @property
    def duration_simplified(self):
        """
        Display duration of slot in format hours:minutes, e.g. 1.5 -> "1:30"
        """
        hours, minutes = divmod(self.duration * 60, 60)
        return f"{int(hours)}:{int(minutes):02}"

    @property
    def start_simplified(self):
        """
        Display start time of slot in format weekday + time, e.g. "Fri 14:00"
        """
        if self.start is None:
            return _("Not scheduled yet")
        return self.start.astimezone(self.event.timezone).strftime('%a %H:%M')

    @property
    def time_simplified(self):
        """
        Display start and end time of slot in format weekday + time, e.g. "Fri 14:00 - 15:30" or "Fri 22:00 - Sat 02:00"
        """
        if self.start is None:
            return _("Not scheduled yet")

        start = self.start.astimezone(self.event.timezone)
        end = self.end.astimezone(self.event.timezone)

        return f"{start.strftime('%a %H:%M')} - {end.strftime('%H:%M') if start.day == end.day else end.strftime('%a %H:%M')}"

    @property
    def end(self):
        """
        Retrieve end time of the AK slot
        """
        return self.start + timedelta(hours=float(self.duration))

    @property
    def seconds_since_last_update(self):
        """
        Return minutes since last update
        :return: minutes since last update
        :rtype: float
        """
        return (timezone.now() - self.updated).total_seconds()


class AKOrgaMessage(models.Model):
    ak = models.ForeignKey(to=AK, on_delete=models.CASCADE, verbose_name=_('AK'),
                           help_text=_('AK this message belongs to'))
    text = models.TextField(verbose_name=_("Message text"),
                            help_text=_("Message to the organizers. This is not publicly visible."))
    timestamp = models.DateTimeField(auto_now_add=True)

    class Meta:
        verbose_name = _('AK Orga Message')
        verbose_name_plural = _('AK Orga Messages')
        ordering = ['-timestamp']

    def __str__(self):
        return f'AK Orga Message for "{self.ak}" @ {self.timestamp}'


class ConstraintViolation(models.Model):
    class Meta:
        verbose_name = _('Constraint Violation')
        verbose_name_plural = _('Constraint Violations')
        ordering = ['-timestamp']

    class ViolationType(models.TextChoices):
        OWNER_TWO_SLOTS = 'ots', _('Owner has two parallel slots')
        SLOT_OUTSIDE_AVAIL = 'soa', _('AK Slot was scheduled outside the AK\'s availabilities')
        ROOM_TWO_SLOTS = 'rts', _('Room has two AK slots scheduled at the same time')
        REQUIRE_NOT_GIVEN = 'rng', _('Room does not satisfy the requirement of the scheduled AK')
        AK_CONFLICT_COLLISION = 'acc', _('AK Slot is scheduled at the same time as an AK listed as a conflict')
        AK_BEFORE_PREREQUISITE = 'abp', _('AK Slot is scheduled before an AK listed as a prerequisite')
        AK_AFTER_RESODEADLINE = 'aar', _(
            'AK Slot for AK with intention to submit a resolution is scheduled after resolution deadline')
        AK_CATEGORY_MISMATCH = 'acm', _('AK Slot in a category is outside that categories availabilities')
        AK_SLOT_COLLISION = 'asc', _('Two AK Slots for the same AK scheduled at the same time')
        ROOM_CAPACITY_EXCEEDED = 'rce', _('AK Slot is scheduled in a room with less space than interest')
        SLOT_OUTSIDE_EVENT = 'soe', _('AK Slot is scheduled outside the event\'s availabilities')

    class ViolationLevel(models.IntegerChoices):
        WARNING = 1, _('Warning')
        VIOLATION = 10, _('Violation')

    type = models.CharField(verbose_name=_('Type'), max_length=3, choices=ViolationType.choices,
                            help_text=_('Type of violation, i.e. what kind of constraint was violated'))
    level = models.PositiveSmallIntegerField(verbose_name=_('Level'), choices=ViolationLevel.choices,
                                             help_text=_('Severity level of the violation'))

    event = models.ForeignKey(to=Event, on_delete=models.CASCADE, verbose_name=_('Event'),
                              help_text=_('Associated event'))

    aks = models.ManyToManyField(to=AK, blank=True, verbose_name=_('AKs'),
                                 help_text=_('AK(s) belonging to this constraint'))
    ak_slots = models.ManyToManyField(to=AKSlot, blank=True, verbose_name=_('AK Slots'),
                                      help_text=_('AK Slot(s) belonging to this constraint'))
    ak_owner = models.ForeignKey(to=AKOwner, on_delete=models.CASCADE, blank=True, null=True,
                                 verbose_name=_('AK Owner'), help_text=_('AK Owner belonging to this constraint'))
    room = models.ForeignKey(to=Room, on_delete=models.CASCADE, blank=True, null=True, verbose_name=_('Room'),
                             help_text=_('Room belonging to this constraint'))
    requirement = models.ForeignKey(to=AKRequirement, on_delete=models.CASCADE, blank=True, null=True,
                                    verbose_name=_('AK Requirement'),
                                    help_text=_('AK Requirement belonging to this constraint'))
    category = models.ForeignKey(to=AKCategory, on_delete=models.CASCADE, blank=True, null=True,
                                 verbose_name=_('AK Category'), help_text=_('AK Category belonging to this constraint'))

    comment = models.TextField(verbose_name=_('Comment'), help_text=_('Comment or further details for this violation'),
                               blank=True)

    timestamp = models.DateTimeField(auto_now_add=True, verbose_name=_('Timestamp'), help_text=_('Time of creation'))
    manually_resolved = models.BooleanField(verbose_name=_('Manually Resolved'), default=False,
                                            help_text=_('Mark this violation manually as resolved'))

    fields = ['ak_owner', 'room', 'requirement', 'category']
    fields_mm = ['aks', 'ak_slots']

    def get_details(self):
        """
        Get details of this constraint (all fields connected to it)
        :return: string of details
        :rtype: str
        """
        output = []
        # Stringify all ManyToMany fields
        for field_mm in self.fields_mm:
            output.append(f"{field_mm}: {', '.join(str(a) for a in getattr(self, field_mm).all())}")
        # Stringify all other fields
        for field in self.fields:
            a = getattr(self, field, None)
            if a is not None:
                output.append(f"{field}: {a}")
        return ", ".join(output)
<<<<<<< HEAD
    get_details.short_description = _('Details')

    aks_tmp = set()
    @property
    def _aks(self):
        """
        Get all AKs belonging to this constraint violation

        The distinction between real and tmp relationships is needed since many to many
        relations only work for objects already persisted in the database
=======
>>>>>>> f520b547

    get_details.short_description = _('Details')

    def save(self, *args, **kwargs):
        super().save(*args, **kwargs)
        # Store temporary m2m-relations in db
        for ak in self.aks_tmp:
            self.aks.add(ak)
        for ak_slot in self.ak_slots_tmp:
            self.ak_slots.add(ak_slot)

    def __str__(self):
<<<<<<< HEAD
        return f"{self.get_level_display()}: {self.get_type_display()} [{self.get_details()}]"

    def match(self, other):
        if not isinstance(other, ConstraintViolation):
            return False
        if self.type != other.type:
            return False
        for field_mm in self.FIELDS_MM:
            s: set = getattr(self, field_mm)
            o: set = getattr(other, field_mm)
            if len(s) != len(o):
                return False
            if len(s.intersection(o)) != len(s):
                return False
        for field in self.FIELDS:
            if getattr(self, field) != getattr(other, field):
                return False
        return True
=======
        return f"{self.get_level_display()}: {self.get_type_display()} [{self.get_details()}]"
>>>>>>> f520b547
<|MERGE_RESOLUTION|>--- conflicted
+++ resolved
@@ -423,6 +423,9 @@
         """
         return (timezone.now() - self.updated).total_seconds()
 
+    def overlaps(self, other: "AKSlot"):
+        return self.start <= other.end  <= self.end or self.start <= other.start <= self.end
+
 
 class AKOrgaMessage(models.Model):
     ak = models.ForeignKey(to=AK, on_delete=models.CASCADE, verbose_name=_('AK'),
@@ -512,7 +515,7 @@
             if a is not None:
                 output.append(f"{field}: {a}")
         return ", ".join(output)
-<<<<<<< HEAD
+
     get_details.short_description = _('Details')
 
     aks_tmp = set()
@@ -523,10 +526,30 @@
 
         The distinction between real and tmp relationships is needed since many to many
         relations only work for objects already persisted in the database
-=======
->>>>>>> f520b547
-
-    get_details.short_description = _('Details')
+
+        :return: set of all AKs belonging to this constraint violation
+        :rtype: set(AK)
+        """
+        if self.pk and self.pk > 0:
+            return set(self.aks.all())
+        return self.aks_tmp
+
+    # TODO Automatically save this
+    ak_slots_tmp = set()
+    @property
+    def _ak_slots(self):
+        """
+        Get all AK Slots belonging to this constraint violation
+
+        The distinction between real and tmp relationships is needed since many to many
+        relations only work for objects already persisted in the database
+
+        :return: set of all AK Slots belonging to this constraint violation
+        :rtype: set(AKSlot)
+        """
+        if self.pk and self.pk > 0:
+            return set(self.ak_slots.all())
+        return self.ak_slots_tmp
 
     def save(self, *args, **kwargs):
         super().save(*args, **kwargs)
@@ -537,7 +560,6 @@
             self.ak_slots.add(ak_slot)
 
     def __str__(self):
-<<<<<<< HEAD
         return f"{self.get_level_display()}: {self.get_type_display()} [{self.get_details()}]"
 
     def match(self, other):
@@ -556,6 +578,3 @@
             if getattr(self, field) != getattr(other, field):
                 return False
         return True
-=======
-        return f"{self.get_level_display()}: {self.get_type_display()} [{self.get_details()}]"
->>>>>>> f520b547

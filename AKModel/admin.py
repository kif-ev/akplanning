--- conflicted
+++ resolved
@@ -16,15 +16,7 @@
 from AKModel.availability.models import Availability
 from AKModel.models import Event, AKOwner, AKCategory, AKTrack, AKTag, AKRequirement, AK, AKSlot, Room, AKOrgaMessage, \
     ConstraintViolation
-<<<<<<< HEAD
 from AKModel.urls import get_admin_urls_event_wizard, get_admin_urls_event
-=======
-from AKModel.views import EventStatusView, AKCSVExportView, AKWikiExportView, AKMessageDeleteView, \
-    AKRequirementOverview, \
-    NewEventWizardStartView, NewEventWizardSettingsView, NewEventWizardPrepareImportView, NewEventWizardFinishView, \
-    NewEventWizardImportView, NewEventWizardActivateView
-from AKModel.views import export_slides
->>>>>>> 8d36e628
 
 
 @admin.register(Event)
@@ -41,7 +33,6 @@
         return redirect("admin:new_event_wizard_start")
 
     def get_urls(self):
-<<<<<<< HEAD
         urls = get_admin_urls_event_wizard(self.admin_site)
         urls.extend(get_admin_urls_event(self.admin_site))
         if apps.is_installed("AKScheduling"):
@@ -49,39 +40,12 @@
             urls.extend(get_admin_urls_scheduling(self.admin_site))
         urls.extend(super().get_urls())
         return urls
-=======
-        urls = super().get_urls()
-        custom_urls = [
-            path('add/wizard/start/', self.admin_site.admin_view(NewEventWizardStartView.as_view()),
-                 name="new_event_wizard_start"),
-            path('add/wizard/settings/', self.admin_site.admin_view(NewEventWizardSettingsView.as_view()),
-                 name="new_event_wizard_settings"),
-            path('add/wizard/created/<slug:event_slug>/', self.admin_site.admin_view(NewEventWizardPrepareImportView.as_view()),
-                 name="new_event_wizard_prepare_import"),
-            path('add/wizard/import/<slug:event_slug>/from/<slug:import_slug>/',
-                 self.admin_site.admin_view(NewEventWizardImportView.as_view()),
-                 name="new_event_wizard_import"),
-            path('add/wizard/activate/<slug:slug>/',
-                 self.admin_site.admin_view(NewEventWizardActivateView.as_view()),
-                 name="new_event_wizard_activate"),
-            path('add/wizard/finish/<slug:slug>/',
-                 self.admin_site.admin_view(NewEventWizardFinishView.as_view()),
-                 name="new_event_wizard_finish"),
-            path('<slug:slug>/status/', self.admin_site.admin_view(EventStatusView.as_view()), name="event_status"),
-            path('<slug:event_slug>/requirements/', self.admin_site.admin_view(AKRequirementOverview.as_view()), name="event_requirement_overview"),
-            path('<slug:event_slug>/ak-csv-export/', self.admin_site.admin_view(AKCSVExportView.as_view()), name="ak_csv_export"),
-            path('<slug:slug>/ak-wiki-export/', self.admin_site.admin_view(AKWikiExportView.as_view()), name="ak_wiki_export"),
-            path('<slug:event_slug>/ak-slide-export/', export_slides, name="ak_slide_export"),
-            path('<slug:slug>/delete-orga-messages/', self.admin_site.admin_view(AKMessageDeleteView.as_view()),
-                 name="ak_delete_orga_messages"),
-        ]
-        return custom_urls + urls
->>>>>>> 8d36e628
 
     def status_url(self, obj):
         return format_html("<a href='{url}'>{text}</a>",
                            url=reverse_lazy('admin:event_status', kwargs={'slug': obj.slug}), text=_("Status"))
-    status_url.short_description = text=_("Status")
+
+    status_url.short_description = _("Status")
 
     def get_form(self, request, obj=None, change=False, **kwargs):
         # Use timezone of event
@@ -242,7 +206,6 @@
             self.fields["properties"].queryset = AKRequirement.objects.filter(event=self.instance.event)
 
 
-
 @admin.register(Room)
 class RoomAdmin(admin.ModelAdmin):
     model = Room
@@ -302,6 +265,7 @@
             link = f"<a href={reverse('submit:ak_detail', args=[akslot.event.slug, akslot.ak.pk])}>{str(akslot.ak)}</a>"
             return mark_safe(link)
         return "-"
+
     ak_details_link.short_description = _('AK Details')
 
 
